--- conflicted
+++ resolved
@@ -29,16 +29,11 @@
   async ({ credentials, rememberMe }, { rejectWithValue }) => {
     try {
       const response = await authAPI.login(credentials);
-<<<<<<< HEAD
-      const { user, tokens } = response.data.data; // Acceder correctamente a la estructura de respuesta
-      const token = tokens.accessToken;
-=======
       
       // Extract user and token from the new response structure
       const { user, tokens } = response.data.data;
       const token = tokens.accessToken;
       const refreshToken = tokens.refreshToken;
->>>>>>> 7bc243ce
 
       // Store token and user data
       if (typeof window !== 'undefined') {
@@ -65,7 +60,7 @@
   async (_, { rejectWithValue }) => {
     try {
       const response = await authAPI.getProfile();
-      return response.data.data.user; // Acceder correctamente a la estructura de respuesta
+      return response.data;
     } catch (error) {
       return rejectWithValue(error.message);
     }
@@ -159,9 +154,7 @@
     try {
       user = JSON.parse(userDataStr);
     } catch (error) {
-      console.warn('Failed to parse user data from storage - clearing invalid data');
-      // Limpiar datos inválidos
-      StorageHelper.removeItem(STORAGE_KEYS.USER_DATA);
+      console.warn('Failed to parse user data from storage');
     }
   }
 
