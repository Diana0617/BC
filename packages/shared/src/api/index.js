--- conflicted
+++ resolved
@@ -48,15 +48,8 @@
 export { ruleTemplateApi } from './ruleTemplateApi';
 export { businessRuleApi } from './businessRuleApi';
 
-<<<<<<< HEAD
-// 💳 ADVANCE PAYMENT SYSTEM APIS
-export { default as advancePaymentApi } from './advancePaymentApi';
-
-// 🔐 BUSINESS VALIDATION SYSTEM APIS
-=======
 // 💳 ADVANCE PAYMENTS & BUSINESS VALIDATION APIS
 export { default as advancePaymentApi } from './advancePaymentApi';
->>>>>>> 7bc243ce
 export { default as businessValidationApi } from './businessValidationApi';
 
 // Export all OWNER APIs as a group
@@ -85,7 +78,5 @@
 // Export all BUSINESS APIs as a group
 export const businessApis = {
   businessSpecialistsApi,
-  businessServicesApi,
-  advancePaymentApi,
-  businessValidationApi
+  businessServicesApi
 };