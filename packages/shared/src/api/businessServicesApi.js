/**
 * API Frontend para Gestión de Servicios del Negocio
 * 
 * Proporciona funcionalidades completas para:
 * - CRUD de servicios/procedimientos
 * - Gestión de categorías y precios
 * - Configuración de comisiones
 * - Subida de imágenes
 * - Gestión de disponibilidad y configuraciones
 * - Estadísticas y reportes
 */

<<<<<<< HEAD
import { apiClient } from './client';
=======
import { apiClient } from './client.js';
>>>>>>> 4974929e

// ================================
// CONSTANTES Y CONFIGURACIONES
// ================================

export const SERVICE_CONSTANTS = {
  COMMISSION_TYPES: {
    PERCENTAGE: 'PERCENTAGE',
    FIXED: 'FIXED'
  },
  CATEGORIES: {
    FACIAL: 'Tratamientos Faciales',
    CORPORAL: 'Tratamientos Corporales',
    CABELLO: 'Cabello',
    UNAS: 'Uñas',
    ESTETICA: 'Estética',
    MASAJES: 'Masajes',
    DEPILACION: 'Depilación',
    MAQUILLAJE: 'Maquillaje',
    OTROS: 'Otros'
  },
  STATUS: {
    ACTIVE: 'ACTIVE',
    INACTIVE: 'INACTIVE',
    DRAFT: 'DRAFT'
  },
  BOOKING_SETTINGS: {
    ONLINE_ENABLED: 'onlineBookingEnabled',
    ADVANCE_DAYS: 'advanceBookingDays',
    REQUIRES_APPROVAL: 'requiresApproval',
    ALLOW_WAITLIST: 'allowWaitlist'
  }
};

// ================================
// SERVICIOS CRUD
// ================================

/**
 * Obtener lista de servicios del negocio
 * @param {Object} params - Parámetros de filtrado
 * @param {string} [params.category] - Filtrar por categoría
 * @param {boolean} [params.isActive] - Filtrar por estado activo
 * @param {string} [params.search] - Búsqueda por nombre o descripción
 * @param {number} [params.page] - Página para paginación
 * @param {number} [params.limit] - Límite de resultados por página
 * @param {string} [params.sortBy] - Campo para ordenar (name, price, duration, category)
 * @param {string} [params.sortOrder] - Orden (asc, desc)
 * @returns {Promise<Object>} Lista de servicios con metadatos de paginación
 */
export const getServices = async (params = {}) => {
  try {
    const queryParams = new URLSearchParams();
    
    if (params.category) queryParams.append('category', params.category);
    if (typeof params.isActive === 'boolean') queryParams.append('isActive', params.isActive);
    if (params.search) queryParams.append('search', params.search);
    if (params.page) queryParams.append('page', params.page);
    if (params.limit) queryParams.append('limit', params.limit);
    if (params.sortBy) queryParams.append('sortBy', params.sortBy);
    if (params.sortOrder) queryParams.append('sortOrder', params.sortOrder);

    const response = await apiClient.get(`/business/config/services?${queryParams}`);
    return response.data;
  } catch (error) {
    console.error('Error fetching services:', error);
    throw new Error(error.response?.data?.message || 'Error al obtener servicios');
  }
};

/**
 * Obtener servicio específico por ID
 * @param {string} serviceId - ID del servicio
 * @returns {Promise<Object>} Datos del servicio
 */
export const getService = async (serviceId) => {
  try {
    const response = await apiClient.get(`/business/config/services/${serviceId}`);
    return response.data;
  } catch (error) {
    console.error('Error fetching service:', error);
    throw new Error(error.response?.data?.message || 'Error al obtener servicio');
  }
};

/**
 * Crear nuevo servicio
 * @param {Object} serviceData - Datos del servicio
 * @param {string} serviceData.name - Nombre del servicio (obligatorio)
 * @param {string} [serviceData.description] - Descripción del servicio
 * @param {string} [serviceData.category] - Categoría del servicio
 * @param {number} serviceData.price - Precio del servicio (obligatorio)
 * @param {number} serviceData.duration - Duración en minutos (obligatorio)
 * @param {boolean} [serviceData.requiresConsent] - Si requiere consentimiento
 * @param {string} [serviceData.consentTemplate] - Plantilla de consentimiento
 * @param {string} [serviceData.color] - Color para identificación visual
 * @param {number} [serviceData.preparationTime] - Tiempo de preparación en minutos
 * @param {number} [serviceData.cleanupTime] - Tiempo de limpieza en minutos
 * @param {number} [serviceData.maxConcurrent] - Máximo de servicios concurrentes
 * @param {Array} [serviceData.requiresEquipment] - Equipamiento requerido
 * @param {Array} [serviceData.skillsRequired] - Habilidades requeridas
 * @param {Array} [serviceData.tags] - Etiquetas del servicio
 * @param {Object} [serviceData.commission] - Configuración de comisiones
 * @param {Object} [serviceData.bookingSettings] - Configuración de reservas
 * @returns {Promise<Object>} Servicio creado
 */
export const createService = async (serviceData) => {
  try {
    const response = await apiClient.post('/business/config/services', serviceData);
    return response.data;
  } catch (error) {
    console.error('Error creating service:', error);
    throw new Error(error.response?.data?.message || 'Error al crear servicio');
  }
};

/**
 * Actualizar servicio existente
 * @param {string} serviceId - ID del servicio
 * @param {Object} serviceData - Datos a actualizar
 * @returns {Promise<Object>} Servicio actualizado
 */
export const updateService = async (serviceId, serviceData) => {
  try {
    const response = await apiClient.put(`/business/config/services/${serviceId}`, serviceData);
    return response.data;
  } catch (error) {
    console.error('Error updating service:', error);
    throw new Error(error.response?.data?.message || 'Error al actualizar servicio');
  }
};

/**
 * Eliminar servicio
 * @param {string} serviceId - ID del servicio
 * @returns {Promise<Object>} Confirmación de eliminación
 */
export const deleteService = async (serviceId) => {
  try {
    const response = await apiClient.delete(`/business/config/services/${serviceId}`);
    return response.data;
  } catch (error) {
    console.error('Error deleting service:', error);
    throw new Error(error.response?.data?.message || 'Error al eliminar servicio');
  }
};

/**
 * Activar/Desactivar servicio
 * @param {string} serviceId - ID del servicio
 * @param {boolean} isActive - Estado activo
 * @returns {Promise<Object>} Servicio actualizado
 */
export const toggleServiceStatus = async (serviceId, isActive) => {
  try {
    const response = await apiClient.patch(`/business/config/services/${serviceId}/status`, { isActive });
    return response.data;
  } catch (error) {
    console.error('Error toggling service status:', error);
    throw new Error(error.response?.data?.message || 'Error al cambiar estado del servicio');
  }
};

// ================================
// GESTIÓN DE IMÁGENES
// ================================

/**
 * Subir imagen del servicio
 * @param {string} serviceId - ID del servicio
 * @param {File} imageFile - Archivo de imagen
 * @param {string} [description] - Descripción de la imagen
 * @returns {Promise<Object>} URL de la imagen subida
 */
export const uploadServiceImage = async (serviceId, imageFile, description = '') => {
  try {
    const formData = new FormData();
    formData.append('image', imageFile);
    if (description) formData.append('description', description);

    const response = await apiClient.post(
      `/business/config/services/${serviceId}/images`,
      formData,
      {
        headers: {
          'Content-Type': 'multipart/form-data'
        }
      }
    );
    return response.data;
  } catch (error) {
    console.error('Error uploading service image:', error);
    throw new Error(error.response?.data?.message || 'Error al subir imagen del servicio');
  }
};

/**
 * Eliminar imagen del servicio
 * @param {string} serviceId - ID del servicio
 * @param {string} imageId - ID de la imagen
 * @returns {Promise<Object>} Confirmación de eliminación
 */
export const deleteServiceImage = async (serviceId, imageId) => {
  try {
    const response = await apiClient.delete(`/business/config/services/${serviceId}/images/${imageId}`);
    return response.data;
  } catch (error) {
    console.error('Error deleting service image:', error);
    throw new Error(error.response?.data?.message || 'Error al eliminar imagen del servicio');
  }
};

/**
 * Reordenar imágenes del servicio
 * @param {string} serviceId - ID del servicio
 * @param {Array<string>} imageIds - Array de IDs en el orden deseado
 * @returns {Promise<Object>} Confirmación de reordenación
 */
export const reorderServiceImages = async (serviceId, imageIds) => {
  try {
    const response = await apiClient.patch(`/business/config/services/${serviceId}/images/reorder`, { imageIds });
    return response.data;
  } catch (error) {
    console.error('Error reordering service images:', error);
    throw new Error(error.response?.data?.message || 'Error al reordenar imágenes del servicio');
  }
};

// ================================
// GESTIÓN DE CATEGORÍAS
// ================================

/**
 * Obtener categorías de servicios del negocio
 * @returns {Promise<Array>} Lista de categorías con conteos
 */
export const getServiceCategories = async () => {
  try {
    const response = await apiClient.get('/business/config/services/categories');
    return response.data;
  } catch (error) {
    console.error('Error fetching service categories:', error);
    throw new Error(error.response?.data?.message || 'Error al obtener categorías');
  }
};

/**
 * Crear nueva categoría personalizada
 * @param {Object} categoryData - Datos de la categoría
 * @param {string} categoryData.name - Nombre de la categoría
 * @param {string} [categoryData.description] - Descripción
 * @param {string} [categoryData.color] - Color de la categoría
 * @returns {Promise<Object>} Categoría creada
 */
export const createServiceCategory = async (categoryData) => {
  try {
    const response = await apiClient.post('/business/config/services/categories', categoryData);
    return response.data;
  } catch (error) {
    console.error('Error creating service category:', error);
    throw new Error(error.response?.data?.message || 'Error al crear categoría');
  }
};

/**
 * Actualizar categoría
 * @param {string} categoryId - ID de la categoría
 * @param {Object} categoryData - Datos a actualizar
 * @returns {Promise<Object>} Categoría actualizada
 */
export const updateServiceCategory = async (categoryId, categoryData) => {
  try {
    const response = await apiClient.put(`/business/config/services/categories/${categoryId}`, categoryData);
    return response.data;
  } catch (error) {
    console.error('Error updating service category:', error);
    throw new Error(error.response?.data?.message || 'Error al actualizar categoría');
  }
};

/**
 * Eliminar categoría
 * @param {string} categoryId - ID de la categoría
 * @returns {Promise<Object>} Confirmación de eliminación
 */
export const deleteServiceCategory = async (categoryId) => {
  try {
    const response = await apiClient.delete(`/business/config/services/categories/${categoryId}`);
    return response.data;
  } catch (error) {
    console.error('Error deleting service category:', error);
    throw new Error(error.response?.data?.message || 'Error al eliminar categoría');
  }
};

// ================================
// CONFIGURACIÓN DE COMISIONES
// ================================

/**
 * Obtener configuración de comisiones por servicio
 * @param {string} serviceId - ID del servicio
 * @returns {Promise<Object>} Configuración de comisiones
 */
export const getServiceCommissions = async (serviceId) => {
  try {
    const response = await apiClient.get(`/business/config/services/${serviceId}/commissions`);
    return response.data;
  } catch (error) {
    console.error('Error fetching service commissions:', error);
    throw new Error(error.response?.data?.message || 'Error al obtener configuración de comisiones');
  }
};

/**
 * Configurar comisiones de servicio
 * @param {string} serviceId - ID del servicio
 * @param {Object} commissionData - Configuración de comisiones
 * @param {string} commissionData.type - Tipo de comisión (PERCENTAGE, FIXED)
 * @param {number} commissionData.value - Valor de la comisión
 * @param {number} commissionData.specialistPercentage - Porcentaje para especialista
 * @param {number} commissionData.businessPercentage - Porcentaje para negocio
 * @returns {Promise<Object>} Configuración actualizada
 */
export const updateServiceCommissions = async (serviceId, commissionData) => {
  try {
    const response = await apiClient.put(`/business/config/services/${serviceId}/commissions`, commissionData);
    return response.data;
  } catch (error) {
    console.error('Error updating service commissions:', error);
    throw new Error(error.response?.data?.message || 'Error al actualizar configuración de comisiones');
  }
};

/**
 * Configurar comisiones personalizadas por especialista
 * @param {string} serviceId - ID del servicio
 * @param {string} specialistId - ID del especialista
 * @param {Object} commissionData - Configuración personalizada
 * @returns {Promise<Object>} Configuración personalizada creada
 */
export const setSpecialistServiceCommission = async (serviceId, specialistId, commissionData) => {
  try {
    const response = await apiClient.post(
      `/business/config/services/${serviceId}/commissions/specialist/${specialistId}`,
      commissionData
    );
    return response.data;
  } catch (error) {
    console.error('Error setting specialist service commission:', error);
    throw new Error(error.response?.data?.message || 'Error al configurar comisión personalizada');
  }
};

// ================================
// CONFIGURACIÓN DE RESERVAS
// ================================

/**
 * Obtener configuración de reservas del servicio
 * @param {string} serviceId - ID del servicio
 * @returns {Promise<Object>} Configuración de reservas
 */
export const getServiceBookingSettings = async (serviceId) => {
  try {
    const response = await apiClient.get(`/business/config/services/${serviceId}/booking-settings`);
    return response.data;
  } catch (error) {
    console.error('Error fetching service booking settings:', error);
    throw new Error(error.response?.data?.message || 'Error al obtener configuración de reservas');
  }
};

/**
 * Actualizar configuración de reservas
 * @param {string} serviceId - ID del servicio
 * @param {Object} bookingSettings - Configuración de reservas
 * @param {boolean} bookingSettings.onlineBookingEnabled - Habilitar reservas online
 * @param {number} bookingSettings.advanceBookingDays - Días de anticipación máxima
 * @param {boolean} bookingSettings.requiresApproval - Requiere aprobación manual
 * @param {boolean} bookingSettings.allowWaitlist - Permitir lista de espera
 * @returns {Promise<Object>} Configuración actualizada
 */
export const updateServiceBookingSettings = async (serviceId, bookingSettings) => {
  try {
    const response = await apiClient.put(`/business/config/services/${serviceId}/booking-settings`, bookingSettings);
    return response.data;
  } catch (error) {
    console.error('Error updating service booking settings:', error);
    throw new Error(error.response?.data?.message || 'Error al actualizar configuración de reservas');
  }
};

// ================================
// DISPONIBILIDAD Y ESPECIALISTAS
// ================================

/**
 * Obtener especialistas disponibles para un servicio
 * @param {string} serviceId - ID del servicio
 * @returns {Promise<Array>} Lista de especialistas disponibles
 */
export const getServiceSpecialists = async (serviceId) => {
  try {
    const response = await apiClient.get(`/business/config/services/${serviceId}/specialists`);
    return response.data;
  } catch (error) {
    console.error('Error fetching service specialists:', error);
    throw new Error(error.response?.data?.message || 'Error al obtener especialistas del servicio');
  }
};

/**
 * Asignar especialista a servicio
 * @param {string} serviceId - ID del servicio
 * @param {string} specialistId - ID del especialista
 * @returns {Promise<Object>} Confirmación de asignación
 */
export const assignSpecialistToService = async (serviceId, specialistId) => {
  try {
    const response = await apiClient.post(`/business/config/services/${serviceId}/specialists/${specialistId}`);
    return response.data;
  } catch (error) {
    console.error('Error assigning specialist to service:', error);
    throw new Error(error.response?.data?.message || 'Error al asignar especialista al servicio');
  }
};

/**
 * Desasignar especialista de servicio
 * @param {string} serviceId - ID del servicio
 * @param {string} specialistId - ID del especialista
 * @returns {Promise<Object>} Confirmación de desasignación
 */
export const unassignSpecialistFromService = async (serviceId, specialistId) => {
  try {
    const response = await apiClient.delete(`/business/config/services/${serviceId}/specialists/${specialistId}`);
    return response.data;
  } catch (error) {
    console.error('Error unassigning specialist from service:', error);
    throw new Error(error.response?.data?.message || 'Error al desasignar especialista del servicio');
  }
};

/**
 * Obtener horarios disponibles para un servicio en una fecha específica
 * @param {string} serviceId - ID del servicio
 * @param {string} date - Fecha en formato YYYY-MM-DD
 * @param {string} [specialistId] - ID del especialista específico
 * @returns {Promise<Array>} Lista de horarios disponibles
 */
export const getServiceAvailableSlots = async (serviceId, date, specialistId = null) => {
  try {
    const queryParams = new URLSearchParams();
    queryParams.append('serviceId', serviceId);
    queryParams.append('date', date);
    if (specialistId) queryParams.append('specialistId', specialistId);

    const response = await apiClient.get(`/business/config/available-slots?${queryParams}`);
    return response.data;
  } catch (error) {
    console.error('Error fetching service available slots:', error);
    throw new Error(error.response?.data?.message || 'Error al obtener horarios disponibles');
  }
};

// ================================
// ESTADÍSTICAS Y REPORTES
// ================================

/**
 * Obtener estadísticas de servicios
 * @param {Object} params - Parámetros para las estadísticas
 * @param {string} [params.period] - Período (week, month, quarter, year)
 * @param {string} [params.startDate] - Fecha de inicio
 * @param {string} [params.endDate] - Fecha de fin
 * @param {string} [params.serviceId] - ID de servicio específico
 * @returns {Promise<Object>} Estadísticas de servicios
 */
export const getServicesStats = async (params = {}) => {
  try {
    const queryParams = new URLSearchParams();
    if (params.period) queryParams.append('period', params.period);
    if (params.startDate) queryParams.append('startDate', params.startDate);
    if (params.endDate) queryParams.append('endDate', params.endDate);
    if (params.serviceId) queryParams.append('serviceId', params.serviceId);

    const response = await apiClient.get(`/business/config/services/stats?${queryParams}`);
    return response.data;
  } catch (error) {
    console.error('Error fetching services stats:', error);
    throw new Error(error.response?.data?.message || 'Error al obtener estadísticas de servicios');
  }
};

/**
 * Obtener reporte de rendimiento de servicios
 * @param {Object} params - Parámetros para el reporte
 * @param {string} params.startDate - Fecha de inicio
 * @param {string} params.endDate - Fecha de fin
 * @param {string} [params.groupBy] - Agrupar por (service, category, specialist)
 * @returns {Promise<Object>} Reporte de rendimiento
 */
export const getServicesPerformanceReport = async (params) => {
  try {
    const queryParams = new URLSearchParams();
    queryParams.append('startDate', params.startDate);
    queryParams.append('endDate', params.endDate);
    if (params.groupBy) queryParams.append('groupBy', params.groupBy);

    const response = await apiClient.get(`/business/config/services/performance-report?${queryParams}`);
    return response.data;
  } catch (error) {
    console.error('Error fetching services performance report:', error);
    throw new Error(error.response?.data?.message || 'Error al obtener reporte de rendimiento');
  }
};

/**
 * Obtener análisis de popularidad de servicios
 * @param {Object} params - Parámetros para el análisis
 * @param {string} [params.period] - Período de análisis
 * @param {number} [params.limit] - Límite de resultados
 * @returns {Promise<Array>} Análisis de popularidad
 */
export const getServicesPopularityAnalysis = async (params = {}) => {
  try {
    const queryParams = new URLSearchParams();
    if (params.period) queryParams.append('period', params.period);
    if (params.limit) queryParams.append('limit', params.limit);

    const response = await apiClient.get(`/business/config/services/popularity-analysis?${queryParams}`);
    return response.data;
  } catch (error) {
    console.error('Error fetching services popularity analysis:', error);
    throw new Error(error.response?.data?.message || 'Error al obtener análisis de popularidad');
  }
};

// ================================
// UTILIDADES Y VALIDACIONES
// ================================

/**
 * Validar datos de servicio antes de enviar
 * @param {Object} serviceData - Datos del servicio
 * @returns {Object} Resultado de validación
 */
export const validateServiceData = (serviceData) => {
  const errors = {};
  
  // Validaciones obligatorias
  if (!serviceData.name || serviceData.name.trim().length < 2) {
    errors.name = 'El nombre debe tener al menos 2 caracteres';
  }
  
  if (!serviceData.price || serviceData.price <= 0) {
    errors.price = 'El precio debe ser mayor a 0';
  }
  
  if (!serviceData.duration || serviceData.duration <= 0) {
    errors.duration = 'La duración debe ser mayor a 0 minutos';
  }

  // Validación de color si está presente
  if (serviceData.color && !/^#[0-9A-F]{6}$/i.test(serviceData.color)) {
    errors.color = 'El color debe estar en formato hexadecimal (#RRGGBB)';
  }

  // Validación de comisiones si están presentes
  if (serviceData.commission) {
    const { specialistPercentage, businessPercentage } = serviceData.commission;
    if (specialistPercentage + businessPercentage !== 100) {
      errors.commission = 'Los porcentajes de comisión deben sumar 100%';
    }
  }

  return {
    isValid: Object.keys(errors).length === 0,
    errors
  };
};

/**
 * Formatear datos de servicio para mostrar
 * @param {Object} service - Datos del servicio
 * @returns {Object} Servicio formateado
 */
export const formatServiceData = (service) => {
  return {
    ...service,
    formattedPrice: new Intl.NumberFormat('es-CO', {
      style: 'currency',
      currency: 'COP'
    }).format(service.price),
    formattedDuration: `${service.duration} min`,
    formattedPreparationTime: service.preparationTime ? `${service.preparationTime} min` : 'No requerido',
    formattedCleanupTime: service.cleanupTime ? `${service.cleanupTime} min` : 'No requerido',
    categoryLabel: SERVICE_CONSTANTS.CATEGORIES[service.category] || service.category || 'Sin categoría',
    statusLabel: service.isActive ? 'Activo' : 'Inactivo'
  };
};

/**
 * Calcular precio total con comisiones
 * @param {number} basePrice - Precio base del servicio
 * @param {Object} commission - Configuración de comisiones
 * @returns {Object} Desglose de precios
 */
export const calculateServicePricing = (basePrice, commission) => {
  if (!commission || commission.type === 'PERCENTAGE') {
    const specialistAmount = (basePrice * (commission?.specialistPercentage || 50)) / 100;
    const businessAmount = basePrice - specialistAmount;
    
    return {
      basePrice,
      specialistAmount,
      businessAmount,
      totalPrice: basePrice,
      commission: commission || { type: 'PERCENTAGE', specialistPercentage: 50, businessPercentage: 50 }
    };
  } else if (commission.type === 'FIXED') {
    const specialistAmount = commission.value || 0;
    const businessAmount = basePrice - specialistAmount;
    
    return {
      basePrice,
      specialistAmount,
      businessAmount,
      totalPrice: basePrice,
      commission
    };
  }
};

/**
 * Obtener tiempo total estimado del servicio (incluyendo preparación y limpieza)
 * @param {Object} service - Datos del servicio
 * @returns {number} Tiempo total en minutos
 */
export const getTotalServiceTime = (service) => {
  return (service.preparationTime || 0) + service.duration + (service.cleanupTime || 0);
};

// ================================
// EXPORTACIONES AGRUPADAS
// ================================

// Operaciones CRUD principales
export const servicesCRUD = {
  getServices,
  getService,
  createService,
  updateService,
  deleteService,
  toggleServiceStatus
};

// Gestión de imágenes
export const servicesImages = {
  uploadServiceImage,
  deleteServiceImage,
  reorderServiceImages
};

// Gestión de categorías
export const servicesCategories = {
  getServiceCategories,
  createServiceCategory,
  updateServiceCategory,
  deleteServiceCategory
};

// Configuración de comisiones
export const servicesCommissions = {
  getServiceCommissions,
  updateServiceCommissions,
  setSpecialistServiceCommission
};

// Configuración de reservas
export const servicesBooking = {
  getServiceBookingSettings,
  updateServiceBookingSettings,
  getServiceAvailableSlots
};

// Gestión de especialistas
export const servicesSpecialists = {
  getServiceSpecialists,
  assignSpecialistToService,
  unassignSpecialistFromService
};

// Estadísticas y reportes
export const servicesAnalytics = {
  getServicesStats,
  getServicesPerformanceReport,
  getServicesPopularityAnalysis
};

// Utilidades
export const servicesUtils = {
  validateServiceData,
  formatServiceData,
  calculateServicePricing,
  getTotalServiceTime
};

// Exportación por defecto con todas las funciones agrupadas
export default {
  // CRUD operations
  ...servicesCRUD,
  
  // Image management
  ...servicesImages,
  
  // Category management
  ...servicesCategories,
  
  // Commission management
  ...servicesCommissions,
  
  // Booking configuration
  ...servicesBooking,
  
  // Specialist management
  ...servicesSpecialists,
  
  // Analytics and reports
  ...servicesAnalytics,
  
  // Utilities
  ...servicesUtils,
  
  // Constants
  SERVICE_CONSTANTS
};<|MERGE_RESOLUTION|>--- conflicted
+++ resolved
@@ -10,11 +10,9 @@
  * - Estadísticas y reportes
  */
 
-<<<<<<< HEAD
-import { apiClient } from './client';
-=======
+
 import { apiClient } from './client.js';
->>>>>>> 4974929e
+
 
 // ================================
 // CONSTANTES Y CONFIGURACIONES
