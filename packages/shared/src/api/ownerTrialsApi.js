<<<<<<< HEAD
import apiClient from './client';
=======
import { apiClient } from './client.js';
>>>>>>> 4974929e

// ================================
// OWNER TRIAL MANAGEMENT API
// ================================

/**
 * API para gestión de trials por parte del Owner
 */
class OwnerTrialsAPI {

  /**
   * Obtener lista de trials activos y próximos a expirar
   */
  static async getActiveTrials(params = {}) {
    try {
      const {
        status = 'TRIAL',
        expiresIn = 30,
        page = 1,
        limit = 20,
        sortBy = 'trialEndDate',
        sortOrder = 'ASC'
      } = params;

      const queryParams = new URLSearchParams({
        status,
        expiresIn: expiresIn.toString(),
        page: page.toString(),
        limit: limit.toString(),
        sortBy,
        sortOrder
      });

      const response = await apiClient.get(`/owner/trials?${queryParams}`);
      return response.data;
    } catch (error) {
      console.error('Error obteniendo trials:', error);
      throw error;
    }
  }

  /**
   * Obtener estadísticas detalladas de trials
   */
  static async getTrialStats(period = 'last30days') {
    try {
      const response = await apiClient.get(`/owner/trials/stats?period=${period}`);
      return response.data;
    } catch (error) {
      console.error('Error obteniendo estadísticas de trials:', error);
      throw error;
    }
  }

  /**
   * Crear trial manual para un negocio específico
   */
  static async createManualTrial(businessId, trialDays = 30, reason = '') {
    try {
      const response = await apiClient.post('/owner/trials/create', {
        businessId,
        trialDays,
        reason
      });
      return response.data;
    } catch (error) {
      console.error('Error creando trial manual:', error);
      throw error;
    }
  }

  /**
   * Extender duración de un trial existente
   */
  static async extendTrial(businessId, additionalDays, reason = '') {
    try {
      const response = await apiClient.put(`/owner/trials/${businessId}/extend`, {
        additionalDays,
        reason
      });
      return response.data;
    } catch (error) {
      console.error('Error extendiendo trial:', error);
      throw error;
    }
  }

  /**
   * Convertir trial a suscripción activa manualmente
   */
  static async convertTrialToActive(businessId, planId = null, reason = '') {
    try {
      const payload = { reason };
      if (planId) {
        payload.planId = planId;
      }

      const response = await apiClient.put(`/owner/trials/${businessId}/convert`, payload);
      return response.data;
    } catch (error) {
      console.error('Error convirtiendo trial:', error);
      throw error;
    }
  }

  /**
   * Cancelar trial antes de tiempo
   */
  static async cancelTrial(businessId, reason) {
    try {
      if (!reason) {
        throw new Error('La razón de cancelación es obligatoria');
      }

      const response = await apiClient.put(`/owner/trials/${businessId}/cancel`, {
        reason
      });
      return response.data;
    } catch (error) {
      console.error('Error cancelando trial:', error);
      throw error;
    }
  }
}

// ================================
// UTILITY METHODS
// ================================

/**
 * Formatear información de trial para mostrar en UI
 */
export const formatTrialInfo = (trial) => {
  if (!trial) return null;

  const now = new Date();
  const endDate = new Date(trial.trialEndDate);
  const daysLeft = Math.ceil((endDate - now) / (1000 * 60 * 60 * 24));

  return {
    ...trial,
    daysLeft: Math.max(0, daysLeft),
    isExpired: daysLeft <= 0,
    isExpiringSoon: daysLeft <= 3 && daysLeft > 0,
    formattedEndDate: endDate.toLocaleDateString(),
    statusColor: trial.isExpired 
      ? 'red' 
      : trial.isExpiringSoon 
      ? 'orange' 
      : 'green'
  };
};

/**
 * Validar datos para crear trial manual
 */
export const validateTrialCreation = (businessId, trialDays) => {
  const errors = [];

  if (!businessId || !Number.isInteger(businessId) || businessId <= 0) {
    errors.push('ID de negocio debe ser un número entero positivo');
  }

  if (!trialDays || !Number.isInteger(trialDays) || trialDays <= 0 || trialDays > 365) {
    errors.push('Días de trial debe ser un número entre 1 y 365');
  }

  return {
    isValid: errors.length === 0,
    errors
  };
};

/**
 * Validar datos para extender trial
 */
export const validateTrialExtension = (additionalDays) => {
  const errors = [];

  if (!additionalDays || !Number.isInteger(additionalDays) || additionalDays <= 0 || additionalDays > 180) {
    errors.push('Días adicionales debe ser un número entre 1 y 180');
  }

  return {
    isValid: errors.length === 0,
    errors
  };
};

/**
 * Calcular métricas de health basadas en estadísticas
 */
export const calculateTrialHealth = (stats) => {
  if (!stats || !stats.rates) return null;

  const { conversion, cancellation } = stats.rates;
  
  let status = 'good';
  let message = 'Excelente gestión de trials';
  let recommendations = [];

  if (conversion < 10) {
    status = 'needs_attention';
    message = 'Tasa de conversión muy baja';
    recommendations.push('Revisar onboarding de usuarios en trial');
    recommendations.push('Implementar seguimiento proactivo');
  } else if (conversion < 20) {
    status = 'warning';
    message = 'Tasa de conversión moderada';
    recommendations.push('Optimizar experiencia durante trial');
  }

  if (cancellation > 50) {
    status = 'needs_attention';
    recommendations.push('Investigar razones de cancelación');
  }

  return {
    status,
    message,
    recommendations,
    score: Math.round((conversion - cancellation) * 2)
  };
};

/**
 * Filtros predefinidos para la lista de trials
 */
export const TRIAL_FILTERS = {
  ACTIVE_TRIALS: {
    status: 'TRIAL',
    expiresIn: 'all',
    label: 'Todos los trials activos'
  },
  EXPIRING_SOON: {
    status: 'TRIAL',
    expiresIn: 3,
    label: 'Expiran en 3 días'
  },
  EXPIRING_THIS_WEEK: {
    status: 'TRIAL',
    expiresIn: 7,
    label: 'Expiran esta semana'
  },
  EXPIRING_THIS_MONTH: {
    status: 'TRIAL',
    expiresIn: 30,
    label: 'Expiran este mes'
  },
  ALL_BUSINESSES: {
    status: 'all',
    expiresIn: 'all',
    label: 'Todos los negocios'
  }
};

/**
 * Períodos disponibles para estadísticas
 */
export const STATS_PERIODS = {
  LAST_7_DAYS: {
    value: 'last7days',
    label: 'Últimos 7 días'
  },
  LAST_30_DAYS: {
    value: 'last30days',
    label: 'Últimos 30 días'
  },
  LAST_90_DAYS: {
    value: 'last90days',
    label: 'Últimos 90 días'
  },
  ALL_TIME: {
    value: 'all',
    label: 'Todo el tiempo'
  }
};

export default OwnerTrialsAPI;<|MERGE_RESOLUTION|>--- conflicted
+++ resolved
@@ -1,8 +1,5 @@
-<<<<<<< HEAD
-import apiClient from './client';
-=======
 import { apiClient } from './client.js';
->>>>>>> 4974929e
+
 
 // ================================
 // OWNER TRIAL MANAGEMENT API
