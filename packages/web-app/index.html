--- conflicted
+++ resolved
@@ -28,9 +28,9 @@
     <link rel="preconnect" href="https://fonts.gstatic.com" crossorigin>
     <link href="https://fonts.googleapis.com/css2?family=Nunito:ital,wght@0,200;0,300;0,400;0,500;0,600;0,700;0,800;0,900;1,200;1,300;1,400;1,500;1,600;1,700;1,800;1,900&display=swap" rel="stylesheet">
     
-<<<<<<< HEAD
+
     <title>Business Control - Gestión Profesional para tu Negocio.</title>
-=======
+
     <!-- Pre-carga del Widget de Wompi -->
     <link rel="preconnect" href="https://checkout.wompi.co">
     <link rel="preconnect" href="https://widget.wompi.co">
@@ -41,11 +41,8 @@
     <link rel="dns-prefetch" href="https://api-sandbox.wompi.co">
     <link rel="dns-prefetch" href="https://src.mastercard.com">
     <link rel="dns-prefetch" href="https://secure.checkout.visa.com">
+  
     
-    
-    
-    <title>Business Control - Gestión Profesional para tu Negocio de Belleza</title>
->>>>>>> 28b9617e
   </head>
   <body>
     <div id="root"></div>
