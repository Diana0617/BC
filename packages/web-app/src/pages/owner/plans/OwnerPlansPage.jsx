--- conflicted
+++ resolved
@@ -1,7 +1,6 @@
-<<<<<<< HEAD
-=======
+
 /* eslint-disable react-hooks/exhaustive-deps */
->>>>>>> 649086d7
+
 /* eslint-disable no-unused-vars */
 import React, { useEffect, useState } from 'react';
 import { useOwnerPlans, useOwnerModules } from '@shared';
